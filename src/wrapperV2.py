--- conflicted
+++ resolved
@@ -404,13 +404,8 @@
         print(f"Original: {original_nodes} nodes, {original_edges} edges")
         print(f"Complement: {Gc.number_of_nodes()} nodes, {Gc.number_of_edges()} edges")
 
-<<<<<<< HEAD
-    # Apply reductions on complement
-    Gc_red, _meta, VCC_addition_total = apply_all_reductions(Gc, verbose=verbose, timing=verbose)
-=======
     # Apply reductions
     Gc_red, _meta, VCC_addition = apply_all_reductions(Gc, verbose=verbose, timing=verbose)
->>>>>>> 7ab4f504
     Gc_red = _compact_int_labels(Gc_red)
 
     reduced_nodes = Gc_red.number_of_nodes()
@@ -555,11 +550,7 @@
         nodes_before = Gc_curr.number_of_nodes()
         edges_before = Gc_curr.number_of_edges()
 
-<<<<<<< HEAD
-        Gc_next, _meta, VCC_addition_total = apply_all_reductions(Gc_curr, verbose=False, timing=False)
-=======
         Gc_next, _meta, VCC_addition = apply_all_reductions(Gc_curr, verbose=False, timing=False)
->>>>>>> 7ab4f504
         Gc_next = _compact_int_labels(Gc_next)
 
         nodes_after = Gc_next.number_of_nodes()
